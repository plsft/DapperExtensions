--- conflicted
+++ resolved
@@ -132,23 +132,15 @@
                 if (SqlGenerator.SupportsMultipleStatements())
                 {
                     sql += SqlGenerator.Configuration.Dialect.BatchSeperator + SqlGenerator.IdentitySql(classMap);
-<<<<<<< HEAD
                     LastExecutedCommand = sql;
-                    result = connection.Query<long>(sql, dynamicParameters, transaction, false, commandTimeout, CommandType.Text);
-=======
                     result = connection.QuerySingle(identityColumn.MemberType, sql, entity, transaction, commandTimeout, CommandType.Text);
->>>>>>> 9e9d5d3b
                 }
                 else
                 {
                     connection.Execute(sql, dynamicParameters, transaction, commandTimeout, CommandType.Text);
                     sql = SqlGenerator.IdentitySql(classMap);
-<<<<<<< HEAD
                     LastExecutedCommand += string.Format("{0}{0}{1}", Environment.NewLine, sql);
-                    result = connection.Query<long>(sql, dynamicParameters, transaction, false, commandTimeout, CommandType.Text);
-=======
                     result = connection.QuerySingle(identityColumn.MemberType, sql, entity, transaction, commandTimeout, CommandType.Text);
->>>>>>> 9e9d5d3b
                 }
 
                 var typedResult = Convert.ChangeType(result, identityColumn.MemberType);
