﻿using Dapper;
using DapperExtensions.Mapper;
using DapperExtensions.Sql;
using System;
using System.Collections.Generic;
using System.Data;
using System.Dynamic;
using System.Linq;
using System.Reflection;
using System.Text;

namespace DapperExtensions
{
    public interface IDapperImplementor
    {
        ISqlGenerator SqlGenerator { get; }
        T Get<T>(IDbConnection connection, dynamic id, IDbTransaction transaction, int? commandTimeout) where T : class;
        void Insert<T>(IDbConnection connection, IEnumerable<T> entities, IDbTransaction transaction, int? commandTimeout) where T : class;
        dynamic Insert<T>(IDbConnection connection, T entity, IDbTransaction transaction, int? commandTimeout) where T : class;
        bool Update<T>(IDbConnection connection, T entity, IDbTransaction transaction, int? commandTimeout, bool ignoreAllKeyProperties) where T : class;
        bool Delete<T>(IDbConnection connection, T entity, IDbTransaction transaction, int? commandTimeout) where T : class;
        bool Delete<T>(IDbConnection connection, object predicate, IDbTransaction transaction, int? commandTimeout) where T : class;
        IEnumerable<T> GetList<T>(IDbConnection connection, object predicate, IList<ISort> sort, IDbTransaction transaction, int? commandTimeout, bool buffered, IList<IProjection> projections = null) where T : class;        
        IEnumerable<T> GetPage<T>(IDbConnection connection, object predicate, IList<ISort> sort, int page, int resultsPerPage, IDbTransaction transaction, int? commandTimeout, bool buffered, IList<IProjection> projections = null) where T : class;
        IEnumerable<T> GetSet<T>(IDbConnection connection, object predicate, IList<ISort> sort, int firstResult, int maxResults, IDbTransaction transaction, int? commandTimeout, bool buffered, IList<IProjection> projections = null) where T : class;
        int Count<T>(IDbConnection connection, object predicate, IDbTransaction transaction, int? commandTimeout) where T : class;
        IMultipleResultReader GetMultiple(IDbConnection connection, GetMultiplePredicate predicate, IDbTransaction transaction, int? commandTimeout);
    }

    public class DapperImplementor : IDapperImplementor
    {
        public DapperImplementor(ISqlGenerator sqlGenerator)
        {
            SqlGenerator = sqlGenerator;
        }

        public ISqlGenerator SqlGenerator { get; private set; }

        public T Get<T>(IDbConnection connection, dynamic id, IDbTransaction transaction, int? commandTimeout) where T : class
        {
            IClassMapper classMap = SqlGenerator.Configuration.GetMap<T>();
            IPredicate predicate = GetIdPredicate(classMap, id);
            T result = GetList<T>(connection, classMap, predicate, null, transaction, commandTimeout, true).SingleOrDefault();
            return result;
        }

        public void Insert<T>(IDbConnection connection, IEnumerable<T> entities, IDbTransaction transaction, int? commandTimeout) where T : class
        {
            IClassMapper classMap = SqlGenerator.Configuration.GetMap<T>();
            var notKeyProperties = classMap.Properties.Where(p => p.KeyType != KeyType.NotAKey);
            var triggerIdentityColumn = classMap.Properties.SingleOrDefault(p => p.KeyType == KeyType.TriggerIdentity);

            var parameters = new List<DynamicParameters>();
<<<<<<< HEAD
            if (triggerIdentityColumn != null)
            {
                properties = typeof(T).GetProperties(BindingFlags.GetProperty | BindingFlags.Instance | BindingFlags.Public)
                    .Where(p => p.Name != triggerIdentityColumn.Name);
            }

=======
            
>>>>>>> 827d4461
            foreach (var e in entities)
            {
                foreach (var column in notKeyProperties)
                {
                    if (column.KeyType == KeyType.Guid && (Guid)column.GetValue(e) == Guid.Empty)
                    {
                        Guid comb = SqlGenerator.Configuration.GetNextGuid();
                        column.SetValue(e, comb);
                    }
                }

                var dynamicParameters = new DynamicParameters();
                foreach (
                    var prop in
                        e.GetType()
                         .GetProperties(BindingFlags.GetProperty | BindingFlags.Instance | BindingFlags.Public)
                         .Where(p => triggerIdentityColumn == null || p.Name != triggerIdentityColumn.PropertyInfo.Name)
                    )
                {
                    var propValue = prop.GetValue(e, null);

                    var parameter = ReflectionHelper.GetParameter(typeof (T), SqlGenerator, prop.Name, propValue);
                    dynamicParameters.Add(parameter.Name, parameter.Value, parameter.DbType,
                                          parameter.ParameterDirection, parameter.Size, parameter.Precision,
                                          parameter.Scale);
                }

                if (triggerIdentityColumn != null)
                {
                    // defaultValue need for identify type of parameter
<<<<<<< HEAD
                    var defaultValue = typeof(T).GetProperty(triggerIdentityColumn.Name).GetValue(e, null);
=======
                    var defaultValue = typeof (T).GetProperty(triggerIdentityColumn.PropertyInfo.Name).GetValue(e, null);
>>>>>>> 827d4461
                    dynamicParameters.Add("IdOutParam", direction: ParameterDirection.Output, value: defaultValue);
                }

                parameters.Add(dynamicParameters);
            }

            string sql = SqlGenerator.Insert(classMap);
            connection.Execute(sql, parameters, transaction, commandTimeout, CommandType.Text);
        }

        public dynamic Insert<T>(IDbConnection connection, T entity, IDbTransaction transaction, int? commandTimeout) where T : class
        {
            IClassMapper classMap = SqlGenerator.Configuration.GetMap<T>();
            List<IMemberMap> nonIdentityKeyProperties = classMap.Properties.Where(p => p.KeyType == KeyType.Guid || p.KeyType == KeyType.Assigned).ToList();
            var identityColumn = classMap.Properties.SingleOrDefault(p => p.KeyType == KeyType.Identity);
            var triggerIdentityColumn = classMap.Properties.SingleOrDefault(p => p.KeyType == KeyType.TriggerIdentity);
            foreach (var column in nonIdentityKeyProperties)
            {
                if (column.KeyType == KeyType.Guid && (Guid)column.GetValue(entity) == Guid.Empty)
                {
                    Guid comb = SqlGenerator.Configuration.GetNextGuid();
                    column.SetValue(entity, comb);
                }
            }

            var dynamicParameters = new DynamicParameters();
            foreach (var prop in entity.GetType().GetProperties(BindingFlags.GetProperty | BindingFlags.Instance | BindingFlags.Public)
                .Where(p => triggerIdentityColumn == null || p.Name != triggerIdentityColumn.PropertyInfo.Name))
            {
                var propValue = prop.GetValue(entity, null);
                var parameter = ReflectionHelper.GetParameter(typeof (T), SqlGenerator, prop.Name, propValue);
                dynamicParameters.Add(parameter.Name, parameter.Value, parameter.DbType,
                                      parameter.ParameterDirection, parameter.Size, parameter.Precision,
                                      parameter.Scale);
            }

            IDictionary<string, object> keyValues = new ExpandoObject();
            string sql = SqlGenerator.Insert(classMap);
            if (identityColumn != null)
            {
                IEnumerable<long> result;
                if (SqlGenerator.SupportsMultipleStatements())
                {
                    sql += SqlGenerator.Configuration.Dialect.BatchSeperator + SqlGenerator.IdentitySql(classMap);
                    result = connection.Query<long>(sql, dynamicParameters, transaction, false, commandTimeout, CommandType.Text);
                }
                else
                {
                    connection.Execute(sql, dynamicParameters, transaction, commandTimeout, CommandType.Text);
                    sql = SqlGenerator.IdentitySql(classMap);
                    result = connection.Query<long>(sql, dynamicParameters, transaction, false, commandTimeout, CommandType.Text);
                }

                // We are only interested in the first identity, but we are iterating over all resulting items (if any).
                // This makes sure that ADO.NET drivers (like MySql) won't actively terminate the query.
                bool hasResult = false;
                long identity = 0;
                foreach (var identityValue in result)
                {
                    if (hasResult)
                    {
                        continue;
                    }
                    identity = identityValue;
                    hasResult = true;
                }
                if (!hasResult)
                {
                    throw new InvalidOperationException("The source sequence is empty.");
                }

                keyValues.Add(identityColumn.Name, identity);
                identityColumn.SetValue(entity, Convert.ChangeType(identity, identityColumn.MemberType));
            }
            else if (triggerIdentityColumn != null)
            {
<<<<<<< HEAD
                var dynamicParameters = new DynamicParameters();
                foreach (var prop in entity.GetType().GetProperties(BindingFlags.GetProperty | BindingFlags.Instance | BindingFlags.Public)
                    .Where(p => p.Name != triggerIdentityColumn.Name))
                {
                    dynamicParameters.Add(prop.Name, prop.GetValue(entity, null));
                }

=======
>>>>>>> 827d4461
                // defaultValue need for identify type of parameter
                var defaultValue = entity.GetType().GetProperty(triggerIdentityColumn.Name).GetValue(entity, null);
                dynamicParameters.Add("IdOutParam", direction: ParameterDirection.Output, value: defaultValue);

                connection.Execute(sql, dynamicParameters, transaction, commandTimeout, CommandType.Text);

                var value = dynamicParameters.Get<object>(SqlGenerator.Configuration.Dialect.ParameterPrefix + "IdOutParam");
                keyValues.Add(triggerIdentityColumn.Name, value);
                triggerIdentityColumn.SetValue(entity, value);
            }
            else
            {
                connection.Execute(sql, dynamicParameters, transaction, commandTimeout, CommandType.Text);
            }

            foreach (var column in nonIdentityKeyProperties)
            {
                keyValues.Add(column.Name, column.GetValue(entity));
            }

            if (keyValues.Count == 1)
            {
                return keyValues.First().Value;
            }

            return keyValues;
        }

        public bool Update<T>(IDbConnection connection, T entity, IDbTransaction transaction, int? commandTimeout, bool ignoreAllKeyProperties = false) where T : class
        {
            IClassMapper classMap = SqlGenerator.Configuration.GetMap<T>();
            IPredicate predicate = GetKeyPredicate<T>(classMap, entity);
            Dictionary<string, object> parameters = new Dictionary<string, object>();
            string sql = SqlGenerator.Update(classMap, predicate, parameters, ignoreAllKeyProperties);

            var columns = ignoreAllKeyProperties
                ? classMap.Properties.Where(p => !(p.Ignored || p.IsReadOnly) && p.KeyType == KeyType.NotAKey)
                : classMap.Properties.Where(p => !(p.Ignored || p.IsReadOnly || p.KeyType == KeyType.Identity || p.KeyType == KeyType.Assigned));

            DynamicParameters dynamicParameters = GetDynamicParameters(parameters);

            foreach (var property in ReflectionHelper.GetObjectValues(entity).Where(property => columns.Any(c => c.Name == property.Key)))
            {
<<<<<<< HEAD
                dynamicParameters.Add(property.Key, property.Value());
=======
                var parameter = ReflectionHelper.GetParameter(typeof (T), SqlGenerator, property.Key, property.Value);
                dynamicParameters.Add(parameter.Name, parameter.Value, parameter.DbType,
                                      parameter.ParameterDirection, parameter.Size, parameter.Precision,
                                      parameter.Scale);
>>>>>>> 827d4461
            }

            

            return connection.Execute(sql, dynamicParameters, transaction, commandTimeout, CommandType.Text) > 0;
        }

        public bool Delete<T>(IDbConnection connection, T entity, IDbTransaction transaction, int? commandTimeout) where T : class
        {
            IClassMapper classMap = SqlGenerator.Configuration.GetMap<T>();
            IPredicate predicate = GetKeyPredicate<T>(classMap, entity);
            return Delete<T>(connection, classMap, predicate, transaction, commandTimeout);
        }

        public bool Delete<T>(IDbConnection connection, object predicate, IDbTransaction transaction, int? commandTimeout) where T : class
        {
            IClassMapper classMap = SqlGenerator.Configuration.GetMap<T>();
            IPredicate wherePredicate = GetPredicate(classMap, predicate);
            return Delete<T>(connection, classMap, wherePredicate, transaction, commandTimeout);
        }

        public IEnumerable<T> GetList<T>(IDbConnection connection, object predicate, IList<ISort> sort, IDbTransaction transaction, int? commandTimeout, bool buffered, IList<IProjection> projections = null) where T : class
        {
            IClassMapper classMap = SqlGenerator.Configuration.GetMap<T>();
            IPredicate wherePredicate = GetPredicate(classMap, predicate);
            return GetList<T>(connection, classMap, wherePredicate, sort, transaction, commandTimeout, buffered, projections);
        }

        public IEnumerable<T> GetPage<T>(IDbConnection connection, object predicate, IList<ISort> sort, int page, int resultsPerPage, IDbTransaction transaction, int? commandTimeout, bool buffered, IList<IProjection> projections = null) where T : class
        {
            IClassMapper classMap = SqlGenerator.Configuration.GetMap<T>();
            IPredicate wherePredicate = GetPredicate(classMap, predicate);
            return GetPage<T>(connection, classMap, wherePredicate, sort, page, resultsPerPage, transaction, commandTimeout, buffered);
        }

        public IEnumerable<T> GetSet<T>(IDbConnection connection, object predicate, IList<ISort> sort, int firstResult, int maxResults, IDbTransaction transaction, int? commandTimeout, bool buffered, IList<IProjection> projections = null) where T : class
        {
            IClassMapper classMap = SqlGenerator.Configuration.GetMap<T>();
            IPredicate wherePredicate = GetPredicate(classMap, predicate);
            return GetSet<T>(connection, classMap, wherePredicate, sort, firstResult, maxResults, transaction, commandTimeout, buffered);
        }

        public int Count<T>(IDbConnection connection, object predicate, IDbTransaction transaction, int? commandTimeout) where T : class
        {
            IClassMapper classMap = SqlGenerator.Configuration.GetMap<T>();
            IPredicate wherePredicate = GetPredicate(classMap, predicate);
            Dictionary<string, object> parameters = new Dictionary<string, object>();
            string sql = SqlGenerator.Count(classMap, wherePredicate, parameters);
            DynamicParameters dynamicParameters = GetDynamicParameters(parameters);

            return (int)connection.Query(sql, dynamicParameters, transaction, false, commandTimeout, CommandType.Text).Single().Total;
        }

        public IMultipleResultReader GetMultiple(IDbConnection connection, GetMultiplePredicate predicate, IDbTransaction transaction, int? commandTimeout)
        {
            if (SqlGenerator.SupportsMultipleStatements())
            {
                return GetMultipleByBatch(connection, predicate, transaction, commandTimeout);
            }

            return GetMultipleBySequence(connection, predicate, transaction, commandTimeout);
        }

        protected IEnumerable<T> GetList<T>(IDbConnection connection, IClassMapper classMap, IPredicate predicate, IList<ISort> sort, IDbTransaction transaction, int? commandTimeout, bool buffered, IList<IProjection> projections = null) where T : class
        {
            Dictionary<string, object> parameters = new Dictionary<string, object>();
<<<<<<< HEAD
            string sql = SqlGenerator.Select(classMap, predicate, sort, parameters, projections);
            DynamicParameters dynamicParameters = new DynamicParameters();
            foreach (var parameter in parameters)
            {
                dynamicParameters.Add(parameter.Key, parameter.Value);
            }
=======
            string sql = SqlGenerator.Select(classMap, predicate, sort, parameters);
            DynamicParameters dynamicParameters = GetDynamicParameters(parameters);
>>>>>>> 827d4461

            return connection.Query<T>(sql, dynamicParameters, transaction, buffered, commandTimeout, CommandType.Text);
        }

        protected IEnumerable<T> GetPage<T>(IDbConnection connection, IClassMapper classMap, IPredicate predicate, IList<ISort> sort, int page, int resultsPerPage, IDbTransaction transaction, int? commandTimeout, bool buffered) where T : class
        {
            Dictionary<string, object> parameters = new Dictionary<string, object>();
            string sql = SqlGenerator.SelectPaged(classMap, predicate, sort, page, resultsPerPage, parameters);
            DynamicParameters dynamicParameters = GetDynamicParameters(parameters);

            return connection.Query<T>(sql, dynamicParameters, transaction, buffered, commandTimeout, CommandType.Text);
        }

        protected IEnumerable<T> GetSet<T>(IDbConnection connection, IClassMapper classMap, IPredicate predicate, IList<ISort> sort, int firstResult, int maxResults, IDbTransaction transaction, int? commandTimeout, bool buffered) where T : class
        {
            Dictionary<string, object> parameters = new Dictionary<string, object>();
            string sql = SqlGenerator.SelectSet(classMap, predicate, sort, firstResult, maxResults, parameters);
            DynamicParameters dynamicParameters = GetDynamicParameters(parameters);

            return connection.Query<T>(sql, dynamicParameters, transaction, buffered, commandTimeout, CommandType.Text);
        }

        protected bool Delete<T>(IDbConnection connection, IClassMapper classMap, IPredicate predicate, IDbTransaction transaction, int? commandTimeout) where T : class
        {
            Dictionary<string, object> parameters = new Dictionary<string, object>();
            string sql = SqlGenerator.Delete(classMap, predicate, parameters);
            DynamicParameters dynamicParameters = GetDynamicParameters(parameters);

            return connection.Execute(sql, dynamicParameters, transaction, commandTimeout, CommandType.Text) > 0;
        }

        protected IPredicate GetPredicate(IClassMapper classMap, object predicate)
        {
            IPredicate wherePredicate = predicate as IPredicate;
            if (wherePredicate == null && predicate != null)
            {
                wherePredicate = GetEntityPredicate(classMap, predicate);
            }

            return wherePredicate;
        }

        protected IPredicate GetIdPredicate(IClassMapper classMap, object id)
        {
            bool isSimpleType = ReflectionHelper.IsSimpleType(id.GetType());
            var keys = classMap.Properties.Where(p => p.KeyType != KeyType.NotAKey);
            IDictionary<string, Func<object>> paramValues = null;
            IList<IPredicate> predicates = new List<IPredicate>();
            if (!isSimpleType)
            {
                paramValues = ReflectionHelper.GetObjectValues(id);
            }

            foreach (var key in keys)
            {
                object value = id;
                if (!isSimpleType)
                {
                    value = paramValues[key.Name]();
                }

                Type predicateType = typeof(FieldPredicate<>).MakeGenericType(classMap.EntityType);

                IFieldPredicate fieldPredicate = Activator.CreateInstance(predicateType) as IFieldPredicate;
                fieldPredicate.Not = false;
                fieldPredicate.Operator = Operator.Eq;
                fieldPredicate.PropertyName = key.Name;
                fieldPredicate.Value = value;
                predicates.Add(fieldPredicate);
            }

            return predicates.Count == 1
                       ? predicates[0]
                       : new PredicateGroup
                       {
                           Operator = GroupOperator.And,
                           Predicates = predicates
                       };
        }

        protected IPredicate GetKeyPredicate<T>(IClassMapper classMap, T entity) where T : class
        {
            var whereFields = classMap.Properties.Where(p => p.KeyType != KeyType.NotAKey);
            if (!whereFields.Any())
            {
                throw new ArgumentException("At least one Key column must be defined.");
            }

            IList<IPredicate> predicates = (from field in whereFields
                                            select new FieldPredicate<T>
                                            {
                                                Not = false,
                                                Operator = Operator.Eq,
                                                PropertyName = field.Name,
                                                Value = field.GetValue(entity)
                                            }).Cast<IPredicate>().ToList();

            return predicates.Count == 1
                       ? predicates[0]
                       : new PredicateGroup
                       {
                           Operator = GroupOperator.And,
                           Predicates = predicates
                       };
        }

        protected IPredicate GetEntityPredicate(IClassMapper classMap, object entity)
        {
            Type predicateType = typeof(FieldPredicate<>).MakeGenericType(classMap.EntityType);
            IList<IPredicate> predicates = new List<IPredicate>();
            var notIgnoredColumns = classMap.Properties.Where(p => !p.Ignored);
            foreach (var kvp in ReflectionHelper.GetObjectValues(entity).Where(property => notIgnoredColumns.Any(c => c.Name == property.Key)))
            {
                IFieldPredicate fieldPredicate = Activator.CreateInstance(predicateType) as IFieldPredicate;
                fieldPredicate.Not = false;
                fieldPredicate.Operator = Operator.Eq;
                fieldPredicate.PropertyName = kvp.Key;
                fieldPredicate.Value = kvp.Value();
                predicates.Add(fieldPredicate);
            }

            return predicates.Count == 1
                       ? predicates[0]
                       : new PredicateGroup
                       {
                           Operator = GroupOperator.And,
                           Predicates = predicates
                       };
        }

        protected GridReaderResultReader GetMultipleByBatch(IDbConnection connection, GetMultiplePredicate predicate, IDbTransaction transaction, int? commandTimeout)
        {
            Dictionary<string, object> parameters = new Dictionary<string, object>();
            StringBuilder sql = new StringBuilder();
            foreach (var item in predicate.Items)
            {
                IClassMapper classMap = SqlGenerator.Configuration.GetMap(item.Type);
                IPredicate itemPredicate = item.Value as IPredicate;
                if (itemPredicate == null && item.Value != null)
                {
                    itemPredicate = GetPredicate(classMap, item.Value);
                }

                sql.AppendLine(SqlGenerator.Select(classMap, itemPredicate, item.Sort, parameters) + SqlGenerator.Configuration.Dialect.BatchSeperator);
            }

            DynamicParameters dynamicParameters = GetDynamicParameters(parameters);

            SqlMapper.GridReader grid = connection.QueryMultiple(sql.ToString(), dynamicParameters, transaction, commandTimeout, CommandType.Text);
            return new GridReaderResultReader(grid);
        }

        protected SequenceReaderResultReader GetMultipleBySequence(IDbConnection connection, GetMultiplePredicate predicate, IDbTransaction transaction, int? commandTimeout)
        {
            IList<SqlMapper.GridReader> items = new List<SqlMapper.GridReader>();
            foreach (var item in predicate.Items)
            {
                Dictionary<string, object> parameters = new Dictionary<string, object>();
                IClassMapper classMap = SqlGenerator.Configuration.GetMap(item.Type);
                IPredicate itemPredicate = item.Value as IPredicate;
                if (itemPredicate == null && item.Value != null)
                {
                    itemPredicate = GetPredicate(classMap, item.Value);
                }

                string sql = SqlGenerator.Select(classMap, itemPredicate, item.Sort, parameters);
                DynamicParameters dynamicParameters = GetDynamicParameters(parameters);

                SqlMapper.GridReader queryResult = connection.QueryMultiple(sql, dynamicParameters, transaction, commandTimeout, CommandType.Text);
                items.Add(queryResult);
            }

            return new SequenceReaderResultReader(items);
        }

        private static DynamicParameters GetDynamicParameters(Dictionary<string, object> parameters)
        {
            DynamicParameters dynamicParameters = new DynamicParameters();
            foreach (var parameter in parameters)
            {
                var p = parameter.Value as Parameter;
                if (p != null)
                {
                    dynamicParameters.Add(p.Name, p.Value, p.DbType,
                                          p.ParameterDirection, p.Size, p.Precision,
                                          p.Scale);
                }
                else
                {
                    dynamicParameters.Add(parameter.Key, parameter.Value);
                }
            }
            return dynamicParameters;
        }
    }
}<|MERGE_RESOLUTION|>--- conflicted
+++ resolved
@@ -51,16 +51,12 @@
             var triggerIdentityColumn = classMap.Properties.SingleOrDefault(p => p.KeyType == KeyType.TriggerIdentity);
 
             var parameters = new List<DynamicParameters>();
-<<<<<<< HEAD
             if (triggerIdentityColumn != null)
             {
                 properties = typeof(T).GetProperties(BindingFlags.GetProperty | BindingFlags.Instance | BindingFlags.Public)
                     .Where(p => p.Name != triggerIdentityColumn.Name);
             }
 
-=======
-            
->>>>>>> 827d4461
             foreach (var e in entities)
             {
                 foreach (var column in notKeyProperties)
@@ -91,11 +87,7 @@
                 if (triggerIdentityColumn != null)
                 {
                     // defaultValue need for identify type of parameter
-<<<<<<< HEAD
                     var defaultValue = typeof(T).GetProperty(triggerIdentityColumn.Name).GetValue(e, null);
-=======
-                    var defaultValue = typeof (T).GetProperty(triggerIdentityColumn.PropertyInfo.Name).GetValue(e, null);
->>>>>>> 827d4461
                     dynamicParameters.Add("IdOutParam", direction: ParameterDirection.Output, value: defaultValue);
                 }
 
@@ -172,7 +164,6 @@
             }
             else if (triggerIdentityColumn != null)
             {
-<<<<<<< HEAD
                 var dynamicParameters = new DynamicParameters();
                 foreach (var prop in entity.GetType().GetProperties(BindingFlags.GetProperty | BindingFlags.Instance | BindingFlags.Public)
                     .Where(p => p.Name != triggerIdentityColumn.Name))
@@ -180,8 +171,6 @@
                     dynamicParameters.Add(prop.Name, prop.GetValue(entity, null));
                 }
 
-=======
->>>>>>> 827d4461
                 // defaultValue need for identify type of parameter
                 var defaultValue = entity.GetType().GetProperty(triggerIdentityColumn.Name).GetValue(entity, null);
                 dynamicParameters.Add("IdOutParam", direction: ParameterDirection.Output, value: defaultValue);
@@ -225,14 +214,10 @@
 
             foreach (var property in ReflectionHelper.GetObjectValues(entity).Where(property => columns.Any(c => c.Name == property.Key)))
             {
-<<<<<<< HEAD
-                dynamicParameters.Add(property.Key, property.Value());
-=======
                 var parameter = ReflectionHelper.GetParameter(typeof (T), SqlGenerator, property.Key, property.Value);
                 dynamicParameters.Add(parameter.Name, parameter.Value, parameter.DbType,
                                       parameter.ParameterDirection, parameter.Size, parameter.Precision,
                                       parameter.Scale);
->>>>>>> 827d4461
             }
 
             
@@ -299,17 +284,8 @@
         protected IEnumerable<T> GetList<T>(IDbConnection connection, IClassMapper classMap, IPredicate predicate, IList<ISort> sort, IDbTransaction transaction, int? commandTimeout, bool buffered, IList<IProjection> projections = null) where T : class
         {
             Dictionary<string, object> parameters = new Dictionary<string, object>();
-<<<<<<< HEAD
-            string sql = SqlGenerator.Select(classMap, predicate, sort, parameters, projections);
-            DynamicParameters dynamicParameters = new DynamicParameters();
-            foreach (var parameter in parameters)
-            {
-                dynamicParameters.Add(parameter.Key, parameter.Value);
-            }
-=======
             string sql = SqlGenerator.Select(classMap, predicate, sort, parameters);
             DynamicParameters dynamicParameters = GetDynamicParameters(parameters);
->>>>>>> 827d4461
 
             return connection.Query<T>(sql, dynamicParameters, transaction, buffered, commandTimeout, CommandType.Text);
         }
