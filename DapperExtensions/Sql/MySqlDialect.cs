--- conflicted
+++ resolved
@@ -1,38 +1,3 @@
-<<<<<<< HEAD
-﻿using System;
-using System.Collections.Generic;
-using System.Linq;
-
-namespace DapperExtensions.Sql
-{
-    [Obsolete("Not ready from primetime - use at your own risk", false)]
-    internal class MySqlDialect : SqlDialectBase
-    {
-        public override char OpenQuote
-        {
-            get { return '`'; }
-        }
-
-        public override char CloseQuote
-        {
-            get { return '`'; }
-        }
-
-        public override string GetIdentitySql(string tableName)
-        {
-            return "SELECT LAST_INSERT_ID() AS Id";
-        }
-
-        public override string GetPagingSql(string sql, int page, int resultsPerPage, IDictionary<string, object> parameters)
-        {
-            string result = string.Format("{0} LIMIT @pageStartRowNbr, @resultsPerPage", sql);
-            int startValue = ((page - 1) * resultsPerPage);
-            parameters.Add("@pageStartRowNbr", startValue);
-            parameters.Add("@resultsPerPage", resultsPerPage);
-            return result;
-        }
-    }
-=======
 ﻿using System;
 using System.Collections.Generic;
 using System.Linq;
@@ -65,5 +30,4 @@
             return result;
         }
     }
->>>>>>> d1dddea7
 }