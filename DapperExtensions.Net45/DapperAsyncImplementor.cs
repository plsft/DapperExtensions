--- conflicted
+++ resolved
@@ -40,11 +40,11 @@
         /// <summary>
         /// The asynchronous counterpart to <see cref="IDapperImplementor.Insert{T}(IDbConnection, IEnumerable{T}, IDbTransaction, int?)"/>.
         /// </summary>
-        Task InsertAsync<T>(IDbConnection connection, IEnumerable<T> entities, IDbTransaction transaction = null, int? commandTimeout = default(int?)) where T : class;
+        Task InsertAsync<T>(IDbConnection connection, IEnumerable<T> entities, IDbTransaction transaction = null, int? commandTimeout = default) where T : class;
         /// <summary>
         /// The asynchronous counterpart to <see cref="IDapperImplementor.Insert{T}(IDbConnection, T, IDbTransaction, int?)"/>.
         /// </summary>
-        Task<dynamic> InsertAsync<T>(IDbConnection connection, T entity, IDbTransaction transaction = null, int? commandTimeout = default(int?)) where T : class;
+        Task<dynamic> InsertAsync<T>(IDbConnection connection, T entity, IDbTransaction transaction = null, int? commandTimeout = default) where T : class;
         /// <summary>
         /// The asynchronous counterpart to <see cref="IDapperImplementor.Update{T}(IDbConnection, T, IDbTransaction, int?)"/>.
         /// </summary>
@@ -72,7 +72,7 @@
         /// <summary>
         /// The asynchronous counterpart to <see cref="IDapperImplementor.Insert{T}(IDbConnection, IEnumerable{T}, IDbTransaction, int?)"/>.
         /// </summary>
-        public async Task InsertAsync<T>(IDbConnection connection, IEnumerable<T> entities, IDbTransaction transaction = null, int? commandTimeout = default(int?)) where T : class
+        public async Task InsertAsync<T>(IDbConnection connection, IEnumerable<T> entities, IDbTransaction transaction = null, int? commandTimeout = default) where T : class
         {
             IEnumerable<PropertyInfo> properties = null;
             IClassMapper classMap = SqlGenerator.Configuration.GetMap<T>();
@@ -146,7 +146,7 @@
             string sql = SqlGenerator.Insert(classMap);
             if (identityColumn != null)
             {
-                Type identityColumnType = identityColumn.PropertyInfo.PropertyType;
+                Type identityColumnType = identityColumn.MemberType;
                 object result;
                 if (SqlGenerator.SupportsMultipleStatements())
                 {
@@ -159,18 +159,10 @@
                     sql = SqlGenerator.IdentitySql(classMap);
                     result = await connection.QuerySingleAsync(identityColumnType, sql, entity, transaction, commandTimeout, CommandType.Text);
                 }
-<<<<<<< HEAD
-
-                long identityValue = result.First();
-                int identityInt = Convert.ToInt32(identityValue);
-                keyValues.Add(identityColumn.Name, identityInt);
-                identityColumn.SetValue(entity, identityInt);
-=======
                 
                 var typedResult = Convert.ChangeType(result, identityColumnType);
                 keyValues.Add(identityColumn.Name, typedResult);
-                identityColumn.PropertyInfo.SetValue(entity, typedResult, null);
->>>>>>> 7a6654f3
+                identityColumn.SetValue(entity, typedResult);
             }
             else if (triggerIdentityColumn != null)
             {
